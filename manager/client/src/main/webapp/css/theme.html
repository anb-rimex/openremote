<dom-module id="global-theme">
    <template>
        <style>
<<<<<<< HEAD

    :root {
        --theme-white: #ffffff; /* rgb(255, 255, 255); */
        --theme-black: #000000; /* rgb(0, 0, 0); */
        --theme-darkgreen: #006224; /* rgb(0, 98, 36); */
        --theme-mediumgreen: #49a942; /* rgb(73, 169, 66); */
        --theme-lightgreen: #c1d72f; /* rgb(193, 215, 47); */
        --theme-darkgrey: #374c4f; /* rgb(55, 76, 79) */
        --theme-mediumgrey: #919194; /* rgb(145, 145, 148); */
        --theme-lightgrey: #cccccc; /* rgb(204, 204, 204); */
        --theme-lightergrey: #e5e5e5; /* rgb(229, 229, 229); */
        --theme-brightgrey: #f5f5f5; /* rgb(245, 245, 245); */
        --theme-red: #e64a19; /* rgb(230, 74, 25); */
        --theme-yellow: #fbc02d; /* rgb(251, 192, 45); */
        --theme-blue: #1976d2; /* rgb(25, 118, 210); */
        --theme-purple: #660092; /* rgb(102, 0, 146) */
    }
=======
>>>>>>> 4f726729

    ::-webkit-scrollbar-track {
        background-color: var(--theme-black);
    }

    ::-webkit-scrollbar-thumb {
        background-color: var(--theme-lightgreen);
    }

    .or-Viewport {
        background-color: var(--theme-white);
    }

    .or-Header {
        color: var(--theme-white);
        background-color: var(--theme-darkgrey);
    }

    .or-Footer {
        color: var(--theme-white);
        background-color: var(--theme-black);
    }

    .or-Footer a {
        color: var(--theme-white) !important;
    }

    .or-NavItem {
        background: transparent;
        color: var(--theme-white) !important;
    }

    .or-NavItem.or-PushButton {
        background: transparent;
    }

    .or-NavItem.active {
        background: var(--theme-black) !important;
        color: var(--theme-lightgreen) !important;
        border-top-color: var(--theme-lightgreen) !important;
    }

    .or-SecondaryNav {
        background-color: var(--theme-black);
        color: var(--theme-white);
    }

    .or-SecondaryNavItem {
        background: transparent;
    }

    .or-SecondaryNavItem.or-PushButton {
        background: transparent;
        color: var(--theme-white);
    }

    .or-SecondaryNavItem.or-PushButton.primary {
        color: var(--theme-lightgreen);
    }

    .or-SecondaryNavItem.or-FormInputText,
    .or-SecondaryNavItem.or-FormInputNumber {
        background: var(--theme-white);
        color: var(--theme-black);
    }

    .or-SecondaryNavItem a {
        color: var(--theme-white) !important;
    }

    .or-SecondaryNavItem.active {
        color: var(--theme-lightgreen) !important;
    }

    .or-SecondaryNavItem.active a {
        color: var(--theme-lightgreen) !important;
    }

    .or-SidebarContent {
        background-color: var(--theme-black);
        color: var(--theme-white);
    }

    .or-MainContent {

    }

    .or-PushButton,
    .or-FormFileUploadLabel {
        background-color: var(--theme-lightgrey);
        color: var(--theme-black);
    }

    .or-Hyperlink a,
    .or-Hyperlink a:visited {
        color: var(--theme-darkgrey);
    }

    .or-UnorderedList {
        color: var(--theme-darkgrey);
    }

    .or-Headline {
        color: var(--theme-darkgrey);
    }

    .or-HeadlineSub {
        color: var(--theme-mediumgrey);
    }

    .or-FormMessages.error {
        background-color: var(--theme-red);
        color: var(--theme-white);
        border-color: transparent;
    }

    .or-FormMessages.success {
        color: var(--theme-darkgrey);
        background-color: var(--theme-lightgreen)
    }

    .or-FormMessages.info {
        color: var(--theme-black);
        background-color: var(--theme-lightgrey)
    }

    .or-FormGroup {
        background-image: -webkit-linear-gradient(45deg, var(--theme-brightgrey) 0%, var(--theme-white) 100%);
        background-image: -moz-linear-gradient(45deg, var(--theme-brightgrey) 0%, var(--theme-white) 100%);
        background-image: linear-gradient(45deg, var(--theme-brightgrey) 0%, var(--theme-white) 100%);
    }

    .or-PopupPanelContent .or-FormGroup {
        background-image: -webkit-linear-gradient(45deg, var(--theme-lightergrey) 0%, var(--theme-brightgrey) 100%);
        background-image: -moz-linear-gradient(45deg, var(--theme-lightergrey) 0%, var(--theme-brightgrey) 100%);
        background-image: linear-gradient(45deg, var(--theme-lightergrey) 0%, var(--theme-brightgrey) 100%);
    }

    .or-FormGroup.expanded {
    }

    .or-FormSection .or-FormSection {
        background-image: -webkit-linear-gradient(45deg, var(--theme-lightergrey) 0%, var(--theme-white) 100%);
        background-image: -moz-linear-gradient(45deg, var(--theme-lightergrey) 0%, var(--theme-white) 100%);
        background-image: linear-gradient(45deg, var(--theme-lightergrey) 0%, var(--theme-white) 100%);
    }

    .or-FormSection .or-FormSection .or-FormGroup {
        background: inherit
    }

    .or-FormSectionLabel {
        color: var(--theme-mediumgrey);
    }

    .or-FormLabel.error,
    .or-FormLabel.error + .or-FormInfoLabel {
        color: var(--theme-red);
    }

    .or-FormField.error .or-FormControl {
        border-color: var(--theme-red);
    }

    .or-FormField.error .or-FormOutputText {
        border-color: transparent;
    }

    .or-FormField.error .or-FormInfoLabel,
    .or-FormField.error .or-FormInfoLabel .or-FormControl {
        color: var(--theme-mediumgrey);
        border-color: transparent;
    }

    .or-FormControl.error {
        background-color: var(--theme-red) !important;
        color: var(--theme-white) !important;
    }

    .or-FormControl.primary {
        background-color: var(--theme-lightgreen);
    }

    .or-FormLabel {
        color: var(--theme-darkgrey);
    }

    .or-FormField {

    }

    .or-FormInfoLabel {
        color: var(--theme-mediumgrey);
    }

    .or-FormControl {

    }

    .or-FormInputText,
    .or-FormInputNumber {
        border-color: var(--theme-darkgrey);
        background: transparent;
    }

    .or-FormInputText:focus,
    .or-FormInputNumber:focus {
        border-color: var(--theme-lightgreen);
    }

    .or-FormInputText[readOnly]:focus,
    .or-FormInputNumber[readOnly]:focus {
        border-color: transparent;
    }

    .or-FormTextArea {
        background-color: var(--theme-brightgrey);
    }

    .or-FormTextArea.border {
        border-color: var(--theme-darkgrey);
    }

    .or-FormButton {
    }

    .or-FormButtonPrimary {
        color: var(--theme-black);
        background: var(--theme-lightgreen);
    }

    .or-FormButtonDown {
        color: var(--theme-lightgrey);
        background: var(--theme-black);
    }

    .or-FormButtonDanger {
        color: var(--theme-white);
        background: var(--theme-red);
    }

    .or-FormButton:focus,
    .or-FormButtonDanger:focus,
    .or-FormButtonDown:focus,
    .or-FormButtonPrimary:focus {
        border-color: var(--theme-black);
    }

    .or-Divider {
        background-image: -webkit-linear-gradient(left, var(--theme-white), var(--theme-lightgreen), var(--theme-white));
        background-image: -moz-linear-gradient(left, var(--theme-white), var(--theme-lightgreen), var(--theme-white));
        background-image: linear-gradient(left, var(--theme-white), var(--theme-lightgreen), var(--theme-white));
    }

    .or-PushButton-up-disabled:focus {
        border-color: transparent;
    }

    .or-FormListBox,
    .or-FormValueListBox {
        border-color: var(--theme-darkgrey);
    }

    .or-FormListBox:focus,
    .or-FormValueListBox:focus {
        border-color: var(--theme-lightgreen);
    }

    .or-FormCheckBox:checked {
        color: var(--theme-lightgreen);
    }

    .or-FormTableHeaderCell {
        border-color: var(--theme-mediumgrey);
        color: var(--theme-darkgrey);
    }

    .or-FormTableHoveredRow {
        background-color: var(--theme-lightgrey) !important;
    }

    .or-FormTableEvenRow {
        background-color: var(--theme-brightgrey);
    }

    .or-FormTableOddRow {
        background-color: var(--theme-white);
    }

    .or-FormTreeItem {
        color: var(--theme-white);
    }

    .or-FormTreeItemImage {
    }

    .or-FormTreeTopItem {
    }

    .or-FormTreeKeyboardSelectedItem {
        background-color: var(--theme-mediumgrey);
    }

    .or-FormTreeKeyboardSelectedItem .or-FormTreeIcon {
        color: var(--theme-white);
    }

    .or-FormTreeSelectedItem {
        background-color: var(--theme-lightgreen);
    }

    .or-FormTreeSelectedItem .or-FormTreeItem {
        color: var(--theme-black);
    }

    .or-FormTreeEmptyMessage {
        color: var(--theme-mediumgrey);
    }

    .or-FormTreeShowMoreButton {
        color: var(--theme-lightgreen);
    }

    .or-FormTreeIcon {
        color: var(--theme-mediumgrey);
    }

    .or-FormAnchor,
    .or-FormAnchor a:visited {
        color: var(--theme-darkgrey);
    }

    .or-MainContent {
        background-color: var(--theme-white);
        -webkit-box-shadow: 0px 2px 2px 0px rgba(44, 44, 44, 0.4);
        -moz-box-shadow: 0px 2px 2px 0px rgba(44, 44, 44, 0.4);
        box-shadow: 0px 2px 2px 0px rgba(44, 44, 44, 0.4);
    }

    .or-FormList {
        background-color: var(--theme-lightgrey);
    }

    .or-FormListItem {
        background: var(--theme-white);
    }

    .or-FormListItem .warn {
        color: var(--theme-yellow);
    }

    .or-FormListItem .error {
        color: var(--theme-red);
    }

    .or-FormListEmptyMessage {
        color: var(--theme-mediumgrey);
    }

    .or-ToastInfo {
        background-color: var(--theme-lightgrey);
        color: var(--theme-black);
    }

    .or-ToastSuccess {
        background-color: var(--theme-lightgreen);
        color: var(--theme-black);
    }

    .or-ToastFailure {
        background-color: var(--theme-red);
        color: var(--theme-white);
    }

    .or-PopupPanel {
        background-color: var(--theme-brightgrey);
        color: var(--theme-black);
    }

    .or-PopupPanelHeader {
        background-color: var(--theme-lightgreen);
        color: var(--theme-black);
    }

    .or-PopupPanelContent {
    }

    .or-PopupPanelFooter {
        background-color: var(--theme-black);
        color: var(--theme-white);
    }

    .or-PopupPanelGlass {
        background-color: rgba(0, 0, 0, 0.44);
    }

    .or-SplitPanelHandle {
        background-color: var(--theme-black);
        color: var(--theme-white);
    }

    .or-ItemWithBorder {
        border-color: var(--theme-lightgrey);
    }

    .or-PopupPanelContent.or-HighlightBackground,
    .or-HighlightBackground .or-ValueEditor {
        background-color: var(--theme-lightgreen);
        border-color: transparent;
        color: white;
    }

    .or-HighlightBackground .or-ValueEditor .or-FormControl {
        color: var(--theme-white);
        border-color: transparent;
    }

    .or-BorderRed {
        border-color: var(--theme-red);
    }

    .or-BorderGreen {
        border-color: var(--theme-mediumgreen);
    }

    .or-BorderYellow {
        border-color: var(--theme-yellow);
    }

    .or-BorderDefault {
        border-color: var(--theme-lightergrey);
    }

    .or-DatapointBrowser {
    }

</style>
</template>
</dom-module><|MERGE_RESOLUTION|>--- conflicted
+++ resolved
@@ -1,26 +1,6 @@
 <dom-module id="global-theme">
     <template>
         <style>
-<<<<<<< HEAD
-
-    :root {
-        --theme-white: #ffffff; /* rgb(255, 255, 255); */
-        --theme-black: #000000; /* rgb(0, 0, 0); */
-        --theme-darkgreen: #006224; /* rgb(0, 98, 36); */
-        --theme-mediumgreen: #49a942; /* rgb(73, 169, 66); */
-        --theme-lightgreen: #c1d72f; /* rgb(193, 215, 47); */
-        --theme-darkgrey: #374c4f; /* rgb(55, 76, 79) */
-        --theme-mediumgrey: #919194; /* rgb(145, 145, 148); */
-        --theme-lightgrey: #cccccc; /* rgb(204, 204, 204); */
-        --theme-lightergrey: #e5e5e5; /* rgb(229, 229, 229); */
-        --theme-brightgrey: #f5f5f5; /* rgb(245, 245, 245); */
-        --theme-red: #e64a19; /* rgb(230, 74, 25); */
-        --theme-yellow: #fbc02d; /* rgb(251, 192, 45); */
-        --theme-blue: #1976d2; /* rgb(25, 118, 210); */
-        --theme-purple: #660092; /* rgb(102, 0, 146) */
-    }
-=======
->>>>>>> 4f726729
 
     ::-webkit-scrollbar-track {
         background-color: var(--theme-black);
